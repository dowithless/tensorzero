--- conflicted
+++ resolved
@@ -40,24 +40,16 @@
 level = "inference"
 optimize = "max"
 
-<<<<<<< HEAD
-=======
 [metrics.dashboard_fixture_exact_match_episode]
 type = "boolean"
 level = "episode"
 optimize = "max"
 
->>>>>>> 57de09e4
 [metrics.dashboard_fixture_jaccard_similarity]
 type = "float"
 level = "inference"
 optimize = "max"
 
-<<<<<<< HEAD
-[metrics.dashboard_fixture_haiku_score]
-type = "boolean"
-level = "inference"
-=======
 [metrics.dashboard_fixture_jaccard_similarity_episode]
 type = "float"
 level = "episode"
@@ -71,18 +63,14 @@
 [metrics.dashboard_fixture_haiku_score_episode]
 type = "boolean"
 level = "episode"
->>>>>>> 57de09e4
 optimize = "max"
 
 [metrics.dashboard_fixture_haiku_rating]
 type = "float"
 level = "inference"
-<<<<<<< HEAD
-=======
 optimize = "max"
 
 [metrics.dashboard_fixture_haiku_rating_episode]
 type = "float"
 level = "episode"
->>>>>>> 57de09e4
 optimize = "max"