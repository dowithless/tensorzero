--- conflicted
+++ resolved
@@ -8,11 +8,6 @@
 [models."gpt-4o-mini-2024-07-18".providers.openai]
 type = "openai"
 model_name = "gpt-4o-mini-2024-07-18"
-<<<<<<< HEAD
-
-=======
-api_key_location = "dynamic::openai_api_key"
->>>>>>> 1febaa5b
 
 # ┌────────────────────────────────────────────────────────────────────────────┐
 # │                                 FUNCTIONS                                  │
