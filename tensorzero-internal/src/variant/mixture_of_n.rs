use std::path::Path;

use futures::future::join_all;
use rand::Rng;
use serde::Deserialize;
use serde_json::{json, Value};
use tokio::time::{timeout, Duration};

use crate::config_parser::PathWithContents;
use crate::embeddings::EmbeddingModelTable;
use crate::endpoints::inference::{InferenceClients, InferenceModels};
use crate::inference::types::{
    batch::StartBatchModelInferenceWithMetadata, ModelInferenceRequest, RequestMessage, Role, Usage,
};
use crate::inference::types::{FullExtraBodyConfig, ResolvedInput};
use crate::model::ModelTable;
use crate::{
    endpoints::inference::InferenceParams,
    error::{Error, ErrorDetails},
    function::FunctionConfig,
    inference::types::{InferenceResult, InferenceResultStream},
    minijinja_util::TemplateConfig,
    variant::chat_completion::ChatCompletionConfig,
};

use crate::config_parser::LoadableConfig;
use crate::variant::chat_completion::UninitializedChatCompletionConfig;

use super::{
    infer_model_request, prepare_model_inference_request, InferModelRequestArgs, InferenceConfig,
    ModelUsedInfo, Variant,
};

#[derive(Debug)]
pub struct MixtureOfNConfig {
    pub weight: Option<f64>,
    pub timeout_s: f64,
    pub candidates: Vec<String>,
    pub fuser: FuserConfig,
}

#[derive(Debug, Deserialize)]
#[serde(deny_unknown_fields)]
pub struct UninitializedMixtureOfNConfig {
    #[serde(default)]
    pub weight: Option<f64>,
    #[serde(default = "default_timeout")]
    pub timeout_s: f64,
    pub candidates: Vec<String>,
    pub fuser: UninitializedFuserConfig,
}

fn default_timeout() -> f64 {
    300.0
}

#[derive(Debug)]
pub struct FuserConfig {
    pub inner: ChatCompletionConfig,
}

#[derive(Debug, Deserialize)]
#[serde(deny_unknown_fields)]
pub struct UninitializedFuserConfig {
    #[serde(flatten)]
    pub inner: UninitializedChatCompletionConfig,
}

impl LoadableConfig<MixtureOfNConfig> for UninitializedMixtureOfNConfig {
    fn load<P: AsRef<Path>>(self, base_path: P) -> Result<MixtureOfNConfig, Error> {
        Ok(MixtureOfNConfig {
            weight: self.weight,
            timeout_s: self.timeout_s,
            candidates: self.candidates,
            fuser: FuserConfig {
                inner: self.fuser.inner.load(base_path)?,
            },
        })
    }
}

impl Variant for MixtureOfNConfig {
    async fn infer<'a: 'request, 'request>(
        &self,
        input: &ResolvedInput,
        models: &'request InferenceModels<'a>,
        function: &'a FunctionConfig,
        inference_config: &'request InferenceConfig<'static, 'request>,
        clients: &'request InferenceClients<'request>,
        _inference_params: InferenceParams,
    ) -> Result<InferenceResult, Error> {
        let candidate_inference_results = self
            .infer_candidates(input, models, function, inference_config, clients)
            .await?;
        self.fuse_candidates(
            input,
            function,
            models.models,
            inference_config,
            clients,
            candidate_inference_results,
        )
        .await
    }

    async fn infer_stream<'request>(
        &self,
        _input: &ResolvedInput,
        _models: &'request InferenceModels<'_>,
        _function: &FunctionConfig,
        _inference_config: &'request InferenceConfig<'static, 'request>,
        _clients: &'request InferenceClients<'request>,
        _inference_params: InferenceParams,
    ) -> Result<(InferenceResultStream, ModelUsedInfo), Error> {
        Err(ErrorDetails::InvalidRequest {
            message: "Best of n variants do not support streaming inference.".to_string(),
        }
        .into())
    }

    fn validate(
        &self,
        function: &FunctionConfig,
        models: &mut ModelTable,
        embedding_models: &EmbeddingModelTable,
        templates: &TemplateConfig,
        function_name: &str,
        variant_name: &str,
    ) -> Result<(), Error> {
        // Validate each candidate variant
        for candidate in &self.candidates {
            let variant = function.variants().get(candidate).ok_or_else(|| {
                Error::new(ErrorDetails::UnknownCandidate {
                    name: candidate.to_string(),
                })
            })?;
            variant
                .validate(
                    function,
                    models,
                    embedding_models,
                    templates,
                    function_name,
                    candidate,
                )
                .map_err(|e| {
                    Error::new(ErrorDetails::InvalidCandidate {
                        variant_name: variant_name.to_string(),
                        message: e.to_string(),
                    })
                })?;
        }
        // Validate the evaluator variant
        self.fuser.inner.validate(
            function,
            models,
            embedding_models,
            templates,
            function_name,
            variant_name,
        )?;
        Ok(())
    }

    // We do not return templates for the candidates, as they are required to be variants in the same function
    // and will therefore also have the same templates.
    // We only return templates for the evaluator variant.
    fn get_all_template_paths(&self) -> Vec<&PathWithContents> {
        self.fuser.inner.get_all_template_paths()
    }

    async fn start_batch_inference<'a>(
        &'a self,
        _input: &[ResolvedInput],
        _models: &'a InferenceModels<'a>,
        _function: &'a FunctionConfig,
        _inference_configs: &'a [InferenceConfig<'a, 'a>],
        _clients: &'a InferenceClients<'a>,
        _inference_params: Vec<InferenceParams>,
    ) -> Result<StartBatchModelInferenceWithMetadata<'a>, Error> {
        Err(ErrorDetails::UnsupportedVariantForBatchInference { variant_name: None }.into())
    }
}

impl MixtureOfNConfig {
    /// Infer each candidate variant concurrently and return the results.
    async fn infer_candidates<'a, 'request>(
        &self,
        input: &ResolvedInput,
        models: &'request InferenceModels<'a>,
        function: &'a FunctionConfig,
        inference_config: &'request InferenceConfig<'static, 'request>,
        clients: &'request InferenceClients<'request>,
    ) -> Result<Vec<InferenceResult>, Error> {
        // Get all the variants we are going to infer
        let candidate_variants = self
            .candidates
            .iter()
            .enumerate()
            .map(|(i, candidate)| {
                let variant = function.variants().get(candidate).ok_or_else(|| {
                    Error::new(ErrorDetails::UnknownCandidate {
                        name: candidate.to_string(),
                    })
                })?;
                // Inject the candidate index into the cache key. This prevents us from using the same cache entry
                // for identical candidates, allowing users to evaluate the same candidate multiple times
                // to generate (potentially) different responses.
                // Note - we intentionally *only* inject the index, and not any other variant/model name
                // information. This means that multiple top-level 'best_of_n' variants will be able to share
                // the same cache entries. For example, consider two top-level best-of-n variants with
                // sub variants:
                // [A, B, A, C]
                // [A, B, C, D]
                //
                // The first two evaluations (A and B) will share the same cache key, since
                // the sub-variant will make the same request (and have the same injected index)
                // However, the 'A, C' and 'C, D' evaluations will all have distinct cache keys:
                // (A, 2), (C, 3), (C, 2), (D, 4)
                let mut config = inference_config.clone();
                config.extra_cache_key = Some(format!("candidate_{i}"));
                Ok((candidate.to_string(), variant, config))
            })
            .collect::<Result<Vec<_>, Error>>()?;

        // Start the inference tasks (we keep the names around for logging)
        let mut inference_futures = Vec::new();
        for (candidate_name, candidate_variant, config) in &candidate_variants {
            inference_futures.push((
                candidate_name.clone(),
                timeout(
                    Duration::from_secs_f64(self.timeout_s),
                    candidate_variant.infer(
                        input,
                        models,
                        function,
                        config,
                        clients,
                        InferenceParams::default(),
                    ),
                ),
            ));
        }

        // Wait for all the inference tasks to complete
        let inference_results: Vec<_> = join_all(
            inference_futures
                .into_iter()
                .map(|(candidate_name, future)| async move { (candidate_name, future.await) }),
        )
        .await;

        // Collect the successful results
        let mut successful_results = Vec::new();
        for (candidate_name, result) in inference_results {
            match result {
                Ok(inner_result) => {
                    if let Ok(res) = inner_result {
                        successful_results.push(res)
                    }
                }
                Err(_timeout_error) => {
                    // Map the Tokio timeout error to our own TimeoutError type
                    Error::new(ErrorDetails::InferenceTimeout {
                        variant_name: candidate_name.clone(),
                    });
                }
            }
        }

        Ok(successful_results)
    }

    /// Fuses the candidates using the fuser config.
    /// If the fuser fails to return a valid response,
    /// we randomly select one of the candidates.
    async fn fuse_candidates<'a, 'request>(
        &'a self,
        input: &ResolvedInput,
        function: &'a FunctionConfig,
        models: &'a ModelTable,
        inference_config: &'request InferenceConfig<'a, 'request>,
        clients: &'request InferenceClients<'request>,
        mut candidates: Vec<InferenceResult>,
    ) -> Result<InferenceResult, Error> {
        if candidates.is_empty() {
            return Err(ErrorDetails::Inference {
                message: "No candidates to fuse in the mixture of n".to_string(),
            }
            .into());
        }
        if candidates.len() == 1 {
            return candidates.pop().ok_or_else(|| Error::new(ErrorDetails::Inference {
                message: "Expected one candidate but found none. This should never happen. Please file a bug report: https://github.com/tensorzero/tensorzero/issues/new".to_string(),
            }));
        }
        let mut candidates = candidates;
        // If the fuser fails, we randomly select one of the candidates
        // As long as the fuser returns an inference result, we want to include it in the observability
        let mut inference_result = match inner_fuse_candidates(
            &self.fuser,
            input,
            models,
            function,
            inference_config,
            clients,
            &candidates,
        )
        .await
        {
            Ok(inf_result) => inf_result,
            Err(_) => {
                let random_index = rand::thread_rng().gen_range(0..candidates.len());
                if random_index >= candidates.len() {
                    return Err(Error::new(ErrorDetails::Inference {
                        message: "Failed to get random candidate (should never happen). Please file a bug report: https://github.com/tensorzero/tensorzero/issues/new".to_string(),
                    }));
                }
                // If the fuser fails, don't provide any 'original_response' to the user
                let mut candidate = candidates.swap_remove(random_index);
                candidate.set_original_response(None);
                candidate
            }
        };

        // Safely remove the selected candidate without panicking
        let mut total_usage: Usage = candidates.iter().map(|c| c.usage()).sum();
        total_usage.input_tokens += inference_result.usage().input_tokens;
        total_usage.output_tokens += inference_result.usage().output_tokens;
        inference_result.set_usage(total_usage);
        for candidate in candidates {
            inference_result
                .mut_model_inference_results()
                .extend(candidate.owned_model_inference_results());
        }
        Ok(inference_result)
    }
}

/// Attempts to fuse the candidates for the mixture of n.
/// If this function returns an error, we will randomly select one
/// of the candidates in the outer function.
///
/// Here are the steps in the function:
///  * Prepare the request for the fuser variant.
///  * Infer the request using the model specified in the fuser config.
///  * Return the output of the fuser.
async fn inner_fuse_candidates<'a, 'request>(
    fuser: &'a FuserConfig,
    input: &'request ResolvedInput,
    models: &'a ModelTable,
    function: &'a FunctionConfig,
    inference_config: &'request InferenceConfig<'a, 'request>,
    clients: &'request InferenceClients<'request>,
    candidates: &[InferenceResult],
) -> Result<InferenceResult, Error> {
    let (inference_request, included_indices) = fuser.prepare_request(
        input,
        function,
        inference_config,
        candidates,
        &mut InferenceParams::default(),
    )?;
    if included_indices.is_empty() {
        return Err(ErrorDetails::Inference {
            message: "No valid candidates available to prepare request.".to_string(),
        }
        .into());
    }
    let model_config = models.get(&fuser.inner.model)?.ok_or_else(|| {
        Error::new(ErrorDetails::UnknownModel {
            name: fuser.inner.model.to_string(),
        })
    })?;
    let infer_model_request_args = InferModelRequestArgs {
        request: inference_request,
        model_name: fuser.inner.model.clone(),
        model_config: &model_config,
        function,
        inference_config,
        retry_config: &fuser.inner.retries,
        clients,
        inference_params: InferenceParams::default(),
    };
    let inference_result = infer_model_request(infer_model_request_args).await?;
    Ok(inference_result)
}

impl FuserConfig {
    /// Prepares the system message for the fuser variant.
    /// We use the system_template of the fuser variant to generate a system message as if we
    /// were using the fuser variant directly to solve the problem.
    /// Then, we template that system message into a broader set of instructions that includes
    /// information about what the fuser will be asked to do (choose a candidate).
    fn prepare_system_message(
        &self,
        templates: &TemplateConfig,
        system: Option<&Value>,
        max_index: usize,
    ) -> Result<String, Error> {
        let inner_system_message = self.inner.prepare_system_message(templates, system)?;
        let template_context = match inner_system_message {
            Some(inner_system_message) => {
                json!({"inner_system_message": inner_system_message, "max_index": max_index})
            }
            None => json!({"max_index": max_index}),
        };
        templates.template_message("t0:mixture_of_n_fuser_system", &template_context)
    }

    /// Prepares the final candidate message for the fuser variant.
    ///
    /// This function constructs a `RequestMessage` that includes all valid candidate outputs
    /// by templating them into a predefined fuser template. It handles different types of
    /// inference results:
    ///
    /// - **Chat Inference**: Serializes the content blocks to a JSON string.
    /// - **JSON Inference**: Uses the raw JSON output if it contains correctly parsed data; otherwise,
    ///   skips the candidate.
    ///
    /// Additionally, it tracks and returns the indices of any candidates that were successfully included in the fuser message.
    ///
    /// # Parameters
    ///
    /// - `templates`: Reference to the `TemplateConfig` used for templating messages.
    /// - `candidates`: A vector of `InferenceResult` instances representing the candidate outputs.
    ///
    /// # Returns
    ///
    /// On success, returns a tuple containing:
    /// - `RequestMessage`: The templated message to be sent to the evaluator.
    /// - `Vec<usize>`: A sorted vector of indices indicating which candidates were successfully included in the fuser message.
    ///
    /// # Errors
    ///
    /// Returns an `Error` if any of the candidate outputs fail to serialize or if templating fails.
    fn prepare_candidate_message(
        &self,
        templates: &TemplateConfig,
        candidates: &[InferenceResult],
    ) -> Result<(RequestMessage, Vec<usize>), Error> {
        let mut candidate_outputs = Vec::new();
        let mut included_indices = Vec::new();
        for (i, candidate) in candidates.iter().enumerate() {
            match candidate {
                InferenceResult::Chat(chat_result) => {
                    let serialized_content =
                        serde_json::to_string(&chat_result.content).map_err(|e| {
                            Error::new(ErrorDetails::Inference {
                                message: format!("Error converting chat result to string: {e}"),
                            })
                        })?;
                    candidate_outputs.push(serialized_content);
                    included_indices.push(i);
                }
                InferenceResult::Json(json_result) => {
                    if json_result.output.parsed.is_some() {
                        candidate_outputs.push(json_result.output.raw.clone());
                        included_indices.push(i);
                    }
                }
            }
        }
        let template_context = json!({
            "candidates": candidate_outputs,
        });
        let message_text =
            templates.template_message("t0:mixture_of_n_fuser_candidates", &template_context)?;
        Ok((
            RequestMessage {
                role: Role::User,
                content: vec![message_text.into()],
            },
            included_indices,
        ))
    }

    /// Prepares the request for the evaluator variant.
    /// We use the `prepare_system_message` and `prepare_candidate_message` functions to generate
    /// the system and candidate messages for the evaluator, which take candidate selection into account.
    ///
    /// Additionally, this function returns the indices of candidates that were successfully included in the fuser message.
    ///
    /// # Returns
    ///
    /// On success, returns a tuple containing:
    /// - `ModelInferenceRequest`: The request prepared for the model inference.
    /// - `Vec<usize>`: A sorted vector of indices indicating which candidates were successfully included in the fuser message.
    ///
    /// # Errors
    ///
    /// Returns an `Error` if any of the candidate outputs fail to serialize or if templating fails.
    fn prepare_request<'a, 'request>(
        &'a self,
        input: &'request ResolvedInput,
        function: &'a FunctionConfig,
        inference_config: &'request InferenceConfig<'a, 'request>,
        candidates: &[InferenceResult],
        inference_params: &mut InferenceParams,
    ) -> Result<(ModelInferenceRequest<'request>, Vec<usize>), Error>
    where
        'a: 'request,
    {
        // Do this before we prepare the system message so we can use the correct max index in the system message
        let (candidate_message, included_indices) =
            self.prepare_candidate_message(inference_config.templates, candidates)?;
        let max_index = included_indices.len().saturating_sub(1);
        let system = Some(self.prepare_system_message(
            inference_config.templates,
            input.system.as_ref(),
            max_index,
        )?);
        let messages = input
            .messages
            .iter()
            .map(|message| {
                self.inner
                    .prepare_request_message(inference_config.templates, message)
            })
            .chain(std::iter::once(Ok(candidate_message)))
            .collect::<Result<Vec<_>, _>>()?;
        inference_params
            .chat_completion
            .backfill_with_variant_params(
                self.inner.temperature,
                self.inner.max_tokens,
                self.inner.seed,
                self.inner.top_p,
                self.inner.presence_penalty,
                self.inner.frequency_penalty,
            );
        let model_inference_request = prepare_model_inference_request(
            messages,
            system,
            function,
            inference_config,
            false,
            inference_params,
            self.inner.json_mode,
            self.inner
                .extra_body
                .clone()
                .map(|extra_body| FullExtraBodyConfig {
                    extra_body,
                    // TODO - decide how to expose
                    inference_extra_body: vec![],
                }),
        )?;
        Ok((model_inference_request, included_indices))
    }
}

#[cfg(test)]
mod tests {
    use std::collections::HashMap;

    use reqwest::Client;
    use uuid::Uuid;

    use crate::{
        cache::{CacheEnabledMode, CacheOptions},
        clickhouse::ClickHouseConnectionInfo,
        endpoints::inference::{InferenceCredentials, InferenceIds},
        function::{FunctionConfigChat, FunctionConfigJson},
        inference::{
            providers::dummy::DummyProvider,
            types::{
                ChatInferenceResult, FinishReason, JsonInferenceOutput, JsonInferenceResult,
                Latency, ModelInferenceResponseWithMetadata,
            },
        },
        jsonschema_util::JSONSchemaFromPath,
        minijinja_util::tests::get_test_template_config,
        model::{ModelConfig, ModelProvider, ProviderConfig},
        tool::{ToolCallConfig, ToolChoice},
    };

    use super::*;

    #[test]
    fn test_prepare_system_message() {
        let templates = get_test_template_config();

        // Test without templates, string message
        let fuser_config = FuserConfig {
            inner: ChatCompletionConfig {
                model: "dummy".into(),
                weight: Some(1.0),
                ..Default::default()
            },
        };
        let input_message = Value::String("You are a helpful assistant.".to_string());
        let max_index = 2;
        let result =
            fuser_config.prepare_system_message(&templates, Some(&input_message), max_index);
        let prepared_message = result.unwrap();
        let expected_message = templates
            .template_message(
                "t0:mixture_of_n_fuser_system",
                &json!({"inner_system_message": "You are a helpful assistant.", "max_index": max_index}),
            )
            .unwrap();
        assert_eq!(prepared_message, expected_message);

        // Test without templates, object message
        let fuser_config = FuserConfig {
            inner: ChatCompletionConfig {
                model: "dummy".into(),
                weight: Some(1.0),
                ..Default::default()
            },
        };
        let input_message = json!({"message": "You are a helpful assistant."});
        let max_index = 3;
        let result =
            fuser_config.prepare_system_message(&templates, Some(&input_message), max_index);
        assert!(result.is_err());
        let prepared_message = result.unwrap_err();
        assert_eq!(
        prepared_message,
        ErrorDetails::InvalidMessage { message: "System message content {\"message\":\"You are a helpful assistant.\"} is not a string but there is no variant template".to_string() }.into()
        );

        // Test without templates, no message
        let fuser_config = FuserConfig {
            inner: ChatCompletionConfig {
                model: "dummy".into(),
                weight: Some(1.0),
                ..Default::default()
            },
        };
        let max_index = 5;
        let result = fuser_config.prepare_system_message(&templates, None, max_index);
        let expected_message = templates
            .template_message(
                "t0:mixture_of_n_fuser_system",
                &json!({"max_index": max_index}),
            )
            .unwrap();
        assert!(result.is_ok());
        let prepared_message = result.unwrap();
        assert_eq!(prepared_message, expected_message);

        // Test with templates that need new info
        let system_template_name = "system";

        let fuser_config = FuserConfig {
            inner: ChatCompletionConfig {
                model: "dummy".into(),
                weight: Some(1.0),
                system_template: Some(PathWithContents {
                    path: system_template_name.into(),
                    contents: "".to_string(),
                }),
                ..Default::default()
            },
        };

        let max_index = 6;
        let input_message = serde_json::json!({"assistant_name": "ChatGPT"});
        let result =
            fuser_config.prepare_system_message(&templates, Some(&input_message), max_index);
        assert!(result.is_ok());
        let prepared_message = result.unwrap();
        let inner_system_message = templates
            .template_message(
                system_template_name,
                &json!({"assistant_name": "ChatGPT", "max_index": max_index}),
            )
            .unwrap();
        let expected_message = templates
            .template_message(
                "t0:mixture_of_n_fuser_system",
                &json!({"inner_system_message": inner_system_message, "max_index": max_index}),
            )
            .unwrap();
        assert_eq!(prepared_message, expected_message);

        // Test with template that is complete as is (string)
        let system_template_name = "system_filled";

        let fuser_config = FuserConfig {
            inner: ChatCompletionConfig {
                model: "dummy".into(),
                weight: Some(1.0),
                system_template: Some(PathWithContents {
                    path: system_template_name.into(),
                    contents: "".to_string(),
                }),
                ..Default::default()
            },
        };

        let max_index = 10;
        let result = fuser_config.prepare_system_message(&templates, None, max_index);
        assert!(result.is_ok());
        let prepared_message = result.unwrap();
        let inner_system_message = templates
            .template_message(system_template_name, &json!({}))
            .unwrap();
        let expected_message = templates
            .template_message(
                "t0:mixture_of_n_fuser_system",
                &json!({"inner_system_message": inner_system_message, "max_index": max_index}),
            )
            .unwrap();
        assert_eq!(prepared_message, expected_message);
    }

    #[tokio::test]
    async fn test_prepare_candidate_message() {
        let templates = get_test_template_config();

        // Create an FuserConfig
        let fuser_config = FuserConfig {
            inner: ChatCompletionConfig {
                model: "dummy".into(),
                weight: Some(1.0),
                ..Default::default()
            },
        };

        // Prepare some candidate InferenceResults
        let model_inference_response = ModelInferenceResponseWithMetadata {
            id: Uuid::now_v7(),
            created: 200u64,
            output: vec!["Candidate answer 1".to_string().into()],
            system: None,
            input_messages: vec![],
            raw_request: "{\"prompt\": \"Example prompt\"}".to_string(),
            raw_response: "{\"response\": \"Example response\"}".to_string(),
            usage: Usage {
                input_tokens: 50,
                output_tokens: 100,
            },
            latency: Latency::NonStreaming {
                response_time: Duration::from_millis(500),
            },
            model_provider_name: "ExampleProvider".into(),
            model_name: "ExampleModel".into(),
            finish_reason: Some(FinishReason::Stop),
            cached: false,
        };

        let candidate1 = InferenceResult::Chat(
            ChatInferenceResult::new(
                Uuid::now_v7(),
                vec!["Candidate answer 1".to_string().into()],
                Usage {
                    input_tokens: 10,
                    output_tokens: 20,
                },
                vec![model_inference_response],
                None,
                InferenceParams::default(),
                None,
            )
            .await,
        );

        let model_inference_response2 = ModelInferenceResponseWithMetadata {
            id: Uuid::now_v7(),
            created: 201u64,
            output: vec!["Candidate answer 2".to_string().into()],
            system: None,
            input_messages: vec![],
            raw_request: "{\"prompt\": \"Example prompt 2\"}".to_string(),
            raw_response: "{\"response\": \"Example response 2\"}".to_string(),
            usage: Usage {
                input_tokens: 15,
                output_tokens: 25,
            },
            latency: Latency::NonStreaming {
                response_time: Duration::from_millis(550),
            },
            model_provider_name: "ExampleProvider2".into(),
            model_name: "ExampleModel2".into(),
            finish_reason: Some(FinishReason::Stop),
            cached: false,
        };

        let candidate2 = InferenceResult::Chat(
            ChatInferenceResult::new(
                Uuid::now_v7(),
                vec!["Candidate answer 2".to_string().into()],
                Usage {
                    input_tokens: 15,
                    output_tokens: 25,
                },
                vec![model_inference_response2],
                None,
                InferenceParams::default(),
                None,
            )
            .await,
        );

        let candidates = vec![candidate1, candidate2];

        // Call prepare_candidate_message
        let result = fuser_config.prepare_candidate_message(&templates, &candidates);
        assert!(result.is_ok());
        let (request_message, included_indices) = result.unwrap();
        assert_eq!(included_indices, vec![0, 1]);

        let expected_message_text = "Here are the candidate answers (with the index and a row of ------ separating):\n0:\n[{\"type\":\"text\",\"text\":\"Candidate answer 1\"}]\n------\n1:\n[{\"type\":\"text\",\"text\":\"Candidate answer 2\"}]\n------".to_string();
        // Now check that the request_message has the expected role and content
        assert_eq!(request_message.role, Role::User);
        assert_eq!(request_message.content, vec![expected_message_text.into()]);
    }

    #[tokio::test]
    async fn test_prepare_candidate_message_json() {
        let templates = get_test_template_config();

        // Create a FuserConfig
        let fuser_config = FuserConfig {
            inner: ChatCompletionConfig {
                model: "dummy_json".into(),
                weight: Some(1.0),
                ..Default::default()
            },
        };

        // Prepare some candidate InferenceResults - some valid, some malformed
        let model_inference_response_valid = ModelInferenceResponseWithMetadata {
            id: Uuid::now_v7(),
            created: 200u64,
            output: vec!["{\"response\": \"Valid JSON response\"}".to_string().into()],
            system: None,
            input_messages: vec![],
            raw_request: "{\"prompt\": \"Example prompt\"}".to_string(),
            raw_response: "{\"response\": \"Valid JSON response\"}".to_string(),
            usage: Usage {
                input_tokens: 50,
                output_tokens: 100,
            },
            latency: Latency::NonStreaming {
                response_time: Duration::from_millis(500),
            },
            model_provider_name: "ExampleProvider".into(),
            model_name: "ExampleModel".into(),
            finish_reason: Some(FinishReason::Stop),
            cached: false,
        };

        let candidate1 = InferenceResult::Json(JsonInferenceResult::new(
            Uuid::now_v7(),
            "{\"response\": \"Valid JSON response\"}".to_string(),
            Some(json!({"response": "Valid JSON response"})),
            Usage {
                input_tokens: 10,
                output_tokens: 20,
            },
            vec![model_inference_response_valid],
            json!({"type": "object", "properties": {"response": {"type": "string"}}}),
            InferenceParams::default(),
            None,
        ));

        let model_inference_response_malformed = ModelInferenceResponseWithMetadata {
            id: Uuid::now_v7(),
            created: 201u64,
            output: vec!["{\"response\": \"Malformed JSON response\""
                .to_string()
                .into()], // missing closing brace
            system: None,
            input_messages: vec![],
            raw_request: "{\"prompt\": \"Example prompt 2\"}".to_string(),
            raw_response: "{\"response\": \"Malformed JSON response\"".to_string(), // malformed
            usage: Usage {
                input_tokens: 15,
                output_tokens: 25,
            },
            latency: Latency::NonStreaming {
                response_time: Duration::from_millis(550),
            },
            model_provider_name: "ExampleProvider2".into(),
            model_name: "ExampleModel2".into(),
            finish_reason: Some(FinishReason::Stop),
            cached: false,
        };

        let candidate2 = InferenceResult::Json(JsonInferenceResult::new(
            Uuid::now_v7(),
            "{\"oops: \"Malformed JSON response\"".to_string(),
            None, // malformed
            Usage {
                input_tokens: 15,
                output_tokens: 25,
            },
            vec![model_inference_response_malformed],
            json!({"type": "object", "properties": {"response": {"type": "string"}}}),
            InferenceParams::default(),
            None,
        ));

        let candidates = vec![candidate1, candidate2];

        // Call prepare_candidate_message
        let result = fuser_config.prepare_candidate_message(&templates, &candidates);
        assert!(result.is_ok());
        let (request_message, included_indices) = result.unwrap();

        // Expect included_indices to contain index 0
        assert_eq!(included_indices, vec![0]);

        let expected_message_text = "Here are the candidate answers (with the index and a row of ------ separating):\n0:\n{\"response\": \"Valid JSON response\"}\n------".to_string();

        // Check that the request_message has the expected role and content
        assert_eq!(request_message.role, Role::User);
        assert_eq!(request_message.content, vec![expected_message_text.into()]);
    }

    #[tokio::test]
    async fn test_fuse_candidates() {
        // Set up fuser with a provider that returns a valid answer_choice
        let fuser_config = FuserConfig {
            inner: ChatCompletionConfig {
                model: "json".into(),
                ..Default::default()
            },
        };
        let mixture_of_n_variant = MixtureOfNConfig {
            weight: Some(1.0),
            timeout_s: 10.0,
            candidates: vec![],
            fuser: fuser_config,
        };

        let templates = get_test_template_config();
        let json_function_config = FunctionConfig::Json(FunctionConfigJson {
            variants: HashMap::new(),
            system_schema: None,
            user_schema: None,
            assistant_schema: None,
            output_schema: JSONSchemaFromPath::from_value(&json!({})).unwrap(),
            implicit_tool_call_config: ToolCallConfig::default(),
        });
        // Prepare some candidate InferenceResults
        let model_inference_response0 = ModelInferenceResponseWithMetadata {
            id: Uuid::now_v7(),
            created: 200u64,
            output: vec!["Candidate answer 0".to_string().into()],
            system: None,
            input_messages: vec![],
            raw_request: "{\"prompt\": \"Example prompt\"}".to_string(),
            raw_response: "{\"response\": \"Example response\"}".to_string(),
            usage: Usage {
                input_tokens: 50,
                output_tokens: 100,
            },
            latency: Latency::NonStreaming {
                response_time: Duration::from_millis(500),
            },
            model_provider_name: "ExampleProvider".into(),
            model_name: "ExampleModel".into(),
            finish_reason: Some(FinishReason::Stop),
            cached: false,
        };
        let inference_id0 = Uuid::now_v7();
        let candidate0 = InferenceResult::Chat(
            ChatInferenceResult::new(
                inference_id0,
                vec!["Candidate answer 0".to_string().into()],
                Usage {
                    input_tokens: 10,
                    output_tokens: 20,
                },
                vec![model_inference_response0],
                None,
                InferenceParams::default(),
                None,
            )
            .await,
        );

        let model_inference_response1 = ModelInferenceResponseWithMetadata {
            id: Uuid::now_v7(),
            created: 201u64,
            output: vec!["Candidate answer 1".to_string().into()],
            system: None,
            input_messages: vec![],
            raw_request: "{\"prompt\": \"Example prompt 1\"}".to_string(),
            raw_response: "{\"response\": \"Example response 1\"}".to_string(),
            usage: Usage {
                input_tokens: 15,
                output_tokens: 25,
            },
            latency: Latency::NonStreaming {
                response_time: Duration::from_millis(550),
            },
            model_provider_name: "ExampleProvider1".into(),
            model_name: "ExampleModel1".into(),
            finish_reason: Some(FinishReason::Stop),
            cached: false,
        };
        let inference_id1 = Uuid::now_v7();
        let candidate1 = InferenceResult::Chat(
            ChatInferenceResult::new(
                inference_id1,
                vec!["Candidate answer 1".to_string().into()],
                Usage {
                    input_tokens: 15,
                    output_tokens: 25,
                },
                vec![model_inference_response1],
                None,
                InferenceParams::default(),
                None,
            )
            .await,
        );
        let candidates = vec![candidate0, candidate1];
        let models = ModelTable::try_from(HashMap::from([(
            "json".into(),
            ModelConfig {
                routing: vec!["json".into()],
                providers: HashMap::from([(
                    "json".into(),
                    ModelProvider {
                        name: "json".into(),
                        config: ProviderConfig::Dummy(DummyProvider {
                            model_name: "json".into(),
                            ..Default::default()
                        }),
                        extra_body: None,
                    },
                )]),
            },
        )]))
        .expect("Failed to create model table");
        let client = Client::new();
        let clickhouse_connection_info = ClickHouseConnectionInfo::Disabled;
        let api_keys = InferenceCredentials::default();
        let inference_clients = InferenceClients {
            http_client: &client,
            clickhouse_connection_info: &clickhouse_connection_info,
            credentials: &api_keys,
            cache_options: &CacheOptions {
                max_age_s: None,
                enabled: CacheEnabledMode::WriteOnly,
            },
        };
        let input = ResolvedInput {
            system: None,
            messages: vec![],
        };
        let inference_config = InferenceConfig {
            ids: InferenceIds {
                inference_id: Uuid::now_v7(),
                episode_id: Uuid::now_v7(),
            },
            templates: &templates,
            tool_config: None,
            dynamic_output_schema: None,
            function_name: "",
            variant_name: Some(""),
<<<<<<< HEAD
            extra_body: vec![],
=======
            extra_cache_key: None,
>>>>>>> 2a3665fe
        };

        let fused = mixture_of_n_variant
            .fuse_candidates(
                &input,
                &json_function_config,
                &models,
                &inference_config,
                &inference_clients,
                candidates.clone(),
            )
            .await
            .expect("Failed to select best candidate");

        let expected_usage = Usage {
            input_tokens: 35,
            output_tokens: 55,
        };
        let expected_content = JsonInferenceOutput {
            raw: "{\"answer\":\"Hello\"}".to_string(),
            parsed: Some(json!({"answer": "Hello"})),
        };
        match fused {
            InferenceResult::Json(fused) => {
                assert_eq!(fused.usage, expected_usage);
                assert_eq!(fused.output, expected_content);
                assert_eq!(fused.model_inference_results.len(), 3);
            }
            _ => {
                panic!("Expected a Chat inference result");
            }
        }
        // Set up fuser with a provider that fails
        let fuser_config = FuserConfig {
            inner: ChatCompletionConfig {
                model: "error".into(),
                ..Default::default()
            },
        };
        let mixture_of_n_variant = MixtureOfNConfig {
            weight: Some(1.0),
            timeout_s: 10.0,
            candidates: vec![],
            fuser: fuser_config,
        };

        let models = {
            let mut map = HashMap::new();
            map.insert(
                "error".into(),
                ModelConfig {
                    routing: vec!["error".into()],
                    providers: HashMap::from([(
                        "error".into(),
                        ModelProvider {
                            name: "error".into(),
                            config: ProviderConfig::Dummy(DummyProvider {
                                model_name: "error".into(),
                                ..Default::default()
                            }),
                            extra_body: None,
                        },
                    )]),
                },
            );
            ModelTable::try_from(map).expect("Failed to create model table")
        };
        let input = ResolvedInput {
            system: None,
            messages: vec![],
        };

        let result = mixture_of_n_variant
            .fuse_candidates(
                &input,
                &json_function_config,
                &models,
                &inference_config,
                &inference_clients,
                candidates.clone(),
            )
            .await;

        // Expect an error and a random candidate to be selected
        let choice = result.unwrap();
        // We know that the model will fail, so there should only be two results
        match choice {
            InferenceResult::Chat(chat_choice) => {
                assert_eq!(chat_choice.model_inference_results.len(), 2);
            }
            _ => {
                panic!("Expected a Chat inference result");
            }
        }
        // Depending on implementation, you might check which candidate was selected

        // Set up evaluator with a provider that returns invalid JSON
        let fuser_config = FuserConfig {
            inner: ChatCompletionConfig {
                model: "regular".into(),
                ..Default::default()
            },
        };
        let mixture_of_n_variant = MixtureOfNConfig {
            weight: Some(1.0),
            timeout_s: 10.0,
            candidates: vec![],
            fuser: fuser_config,
        };

        let models = {
            let mut map = HashMap::new();
            map.insert(
                "regular".into(),
                ModelConfig {
                    routing: vec!["regular".into()],
                    providers: HashMap::from([(
                        "regular".into(),
                        ModelProvider {
                            name: "regular".into(),
                            config: ProviderConfig::Dummy(DummyProvider {
                                model_name: "regular".into(),
                                ..Default::default()
                            }),
                            extra_body: None,
                        },
                    )]),
                },
            );
            ModelTable::try_from(map).expect("Failed to create model table")
        };
        let input = ResolvedInput {
            system: None,
            messages: vec![],
        };
        let chat_function_config = FunctionConfig::Chat(FunctionConfigChat {
            variants: HashMap::new(),
            system_schema: None,
            user_schema: None,
            assistant_schema: None,
            tools: vec![],
            tool_choice: ToolChoice::None,
            parallel_tool_calls: false,
        });

        let result = mixture_of_n_variant
            .fuse_candidates(
                &input,
                &chat_function_config,
                &models,
                &inference_config,
                &inference_clients,
                candidates.clone(),
            )
            .await;

        let choice = result.unwrap();
        match choice {
            InferenceResult::Chat(chat_choice) => {
                // Should return 3 results since model has been called 3 times
                // But, it's a random choice, so we can't assert on the specific index
                assert!(chat_choice.model_inference_results.len() == 3);
            }
            _ => {
                panic!("Expected a Chat inference result");
            }
        }
        // Test case: No answer choices (should return an error)
        let empty_candidates = vec![];
        let result = mixture_of_n_variant
            .fuse_candidates(
                &input,
                &json_function_config,
                &models,
                &inference_config,
                &inference_clients,
                empty_candidates.clone(),
            )
            .await;
        let err = result.unwrap_err();
        assert_eq!(
            err,
            ErrorDetails::Inference {
                message: "No candidates to fuse in the mixture of n".to_string()
            }
            .into()
        );
    }
}<|MERGE_RESOLUTION|>--- conflicted
+++ resolved
@@ -1056,11 +1056,7 @@
             dynamic_output_schema: None,
             function_name: "",
             variant_name: Some(""),
-<<<<<<< HEAD
-            extra_body: vec![],
-=======
             extra_cache_key: None,
->>>>>>> 2a3665fe
         };
 
         let fused = mixture_of_n_variant
