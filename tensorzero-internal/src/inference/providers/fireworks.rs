use std::{borrow::Cow, sync::OnceLock};

use futures::StreamExt;
use lazy_static::lazy_static;
use reqwest_eventsource::RequestBuilderExt;
use secrecy::{ExposeSecret, SecretString};
use serde::{Deserialize, Serialize};
use serde_json::Value;
use tokio::time::Instant;
use url::Url;

use crate::{
    endpoints::inference::InferenceCredentials,
    error::{Error, ErrorDetails},
    inference::types::{
        batch::{BatchRequestRow, PollBatchInferenceResponse, StartBatchProviderInferenceResponse},
        ContentBlockOutput, Latency, ModelInferenceRequest, ModelInferenceRequestJsonMode,
        PeekableProviderInferenceResponseStream, ProviderInferenceResponse,
    },
    model::{build_creds_caching_default, Credential, CredentialLocation},
};

use super::{
    helpers::inject_extra_body,
    openai::{
        get_chat_url, handle_openai_error, prepare_openai_tools, stream_openai,
        tensorzero_to_openai_messages, OpenAIFunction, OpenAIRequestMessage, OpenAIResponse,
        OpenAISystemRequestMessage, OpenAITool, OpenAIToolChoice, OpenAIToolType,
    },
    provider_trait::InferenceProvider,
};

lazy_static! {
    static ref FIREWORKS_API_BASE: Url = {
        #[allow(clippy::expect_used)]
        Url::parse("https://api.fireworks.ai/inference/v1/")
            .expect("Failed to parse FIREWORKS_API_BASE")
    };
}

const PROVIDER_NAME: &str = "Fireworks";
const PROVIDER_TYPE: &str = "fireworks";

#[derive(Debug)]
pub struct FireworksProvider {
    model_name: String,
    credentials: FireworksCredentials,
}

static DEFAULT_CREDENTIALS: OnceLock<FireworksCredentials> = OnceLock::new();

impl FireworksProvider {
    pub fn new(
        model_name: String,
        api_key_location: Option<CredentialLocation>,
    ) -> Result<Self, Error> {
        let credentials = build_creds_caching_default(
            api_key_location,
            default_api_key_location(),
            PROVIDER_TYPE,
            &DEFAULT_CREDENTIALS,
        )?;
        Ok(FireworksProvider {
            model_name,
            credentials,
        })
    }
}

#[derive(Clone, Debug, Deserialize)]
pub enum FireworksCredentials {
    Static(SecretString),
    Dynamic(String),
    #[cfg(any(test, feature = "e2e_tests"))]
    None,
}

impl TryFrom<Credential> for FireworksCredentials {
    type Error = Error;

    fn try_from(credentials: Credential) -> Result<Self, Error> {
        match credentials {
            Credential::Static(key) => Ok(FireworksCredentials::Static(key)),
            Credential::Dynamic(key_name) => Ok(FireworksCredentials::Dynamic(key_name)),
            #[cfg(any(test, feature = "e2e_tests"))]
            Credential::Missing => Ok(FireworksCredentials::None),
            _ => Err(Error::new(ErrorDetails::Config {
                message: "Invalid api_key_location for Fireworks provider".to_string(),
            })),
        }
    }
}

impl FireworksCredentials {
    fn get_api_key<'a>(
        &'a self,
        dynamic_api_keys: &'a InferenceCredentials,
    ) -> Result<&'a SecretString, Error> {
        match self {
            FireworksCredentials::Static(api_key) => Ok(api_key),
            FireworksCredentials::Dynamic(key_name) => {
                dynamic_api_keys.get(key_name).ok_or_else(|| {
                    ErrorDetails::ApiKeyMissing {
                        provider_name: PROVIDER_NAME.to_string(),
                    }
                    .into()
                })
            }
            #[cfg(any(test, feature = "e2e_tests"))]
            &FireworksCredentials::None => Err(ErrorDetails::ApiKeyMissing {
                provider_name: PROVIDER_NAME.to_string(),
            }
            .into()),
        }
    }
}

fn default_api_key_location() -> CredentialLocation {
    CredentialLocation::Env("FIREWORKS_API_KEY".to_string())
}

/// Key differences between Fireworks and OpenAI inference:
/// - Fireworks allows you to specify output format in JSON mode
/// - Fireworks automatically returns usage in streaming inference, we don't have to ask for it
/// - Fireworks allows you to auto-truncate requests that have too many tokens
///   (there are 2 ways to do it, we have the default of auto-truncation to the max window size)
impl InferenceProvider for FireworksProvider {
    async fn infer<'a>(
        &'a self,
        request: &'a ModelInferenceRequest<'_>,
        http_client: &'a reqwest::Client,
        api_key: &'a InferenceCredentials,
    ) -> Result<ProviderInferenceResponse, Error> {
<<<<<<< HEAD
        let request_body = FireworksRequest::new(&self.model_name, request)?;
=======
        let mut request_body =
            serde_json::to_value(FireworksRequest::new(&self.model_name, request)).map_err(
                |e| {
                    Error::new(ErrorDetails::Serialization {
                        message: format!("Error serializing Fireworks request: {e}"),
                    })
                },
            )?;
        inject_extra_body(request.extra_body, &mut request_body)?;
>>>>>>> a4ac0020
        let request_url = get_chat_url(&FIREWORKS_API_BASE)?;
        let start_time = Instant::now();
        let api_key = self.credentials.get_api_key(api_key)?;
        let res = http_client
            .post(request_url)
            .header("Content-Type", "application/json")
            .bearer_auth(api_key.expose_secret())
            .json(&request_body)
            .send()
            .await
            .map_err(|e| {
                Error::new(ErrorDetails::InferenceClient {
                    message: format!("Error sending request to Fireworks: {e}"),
                    status_code: e.status(),
                    provider_type: PROVIDER_TYPE.to_string(),
                    raw_request: Some(serde_json::to_string(&request_body).unwrap_or_default()),
                    raw_response: None,
                })
            })?;
        let latency = Latency::NonStreaming {
            response_time: start_time.elapsed(),
        };
        if res.status().is_success() {
            let response_text = res.text().await.map_err(|e| {
                Error::new(ErrorDetails::InferenceServer {
                    message: format!("Error parsing text response: {e}"),
                    provider_type: PROVIDER_TYPE.to_string(),
                    raw_request: Some(serde_json::to_string(&request_body).unwrap_or_default()),
                    raw_response: None,
                })
            })?;

            let response = serde_json::from_str(&response_text).map_err(|e| {
                Error::new(ErrorDetails::InferenceServer {
                    message: format!("Error parsing JSON response: {e}: {response_text}"),
                    provider_type: PROVIDER_TYPE.to_string(),
                    raw_request: Some(serde_json::to_string(&request_body).unwrap_or_default()),
                    raw_response: Some(response_text.clone()),
                })
            })?;

            Ok(FireworksResponseWithMetadata {
                response,
                latency,
                request: request_body,
                generic_request: request,
                raw_response: response_text,
            }
            .try_into()?)
        } else {
            Err(handle_openai_error(
                res.status(),
                &res.text().await.map_err(|e| {
                    Error::new(ErrorDetails::InferenceServer {
                        message: format!("Error parsing error response: {e}"),
                        provider_type: PROVIDER_TYPE.to_string(),
                        raw_request: Some(serde_json::to_string(&request_body).unwrap_or_default()),
                        raw_response: None,
                    })
                })?,
                PROVIDER_TYPE,
            ))
        }
    }

    async fn infer_stream<'a>(
        &'a self,
        request: &'a ModelInferenceRequest<'_>,
        http_client: &'a reqwest::Client,
        api_key: &'a InferenceCredentials,
    ) -> Result<(PeekableProviderInferenceResponseStream, String), Error> {
<<<<<<< HEAD
        let request_body = FireworksRequest::new(&self.model_name, request)?;
=======
        let mut request_body =
            serde_json::to_value(FireworksRequest::new(&self.model_name, request)).map_err(
                |e| {
                    Error::new(ErrorDetails::Serialization {
                        message: format!("Error serializing Fireworks request: {e}"),
                    })
                },
            )?;
        inject_extra_body(request.extra_body, &mut request_body)?;
>>>>>>> a4ac0020
        let raw_request = serde_json::to_string(&request_body).map_err(|e| {
            Error::new(ErrorDetails::InferenceServer {
                message: format!("Error serializing request body: {e}"),
                provider_type: PROVIDER_TYPE.to_string(),
                raw_request: Some(serde_json::to_string(&request_body).unwrap_or_default()),
                raw_response: None,
            })
        })?;
        let request_url = get_chat_url(&FIREWORKS_API_BASE)?;
        let api_key = self.credentials.get_api_key(api_key)?;
        let start_time = Instant::now();
        let event_source = http_client
            .post(request_url)
            .header("Content-Type", "application/json")
            .bearer_auth(api_key.expose_secret())
            .json(&request_body)
            .eventsource()
            .map_err(|e| {
                Error::new(ErrorDetails::InferenceClient {
                    message: format!("Error sending request to Fireworks: {e}"),
                    status_code: None,
                    provider_type: PROVIDER_TYPE.to_string(),
                    raw_request: Some(raw_request.clone()),
                    raw_response: None,
                })
            })?;
        let stream = stream_openai(event_source, start_time).peekable();
        Ok((stream, raw_request))
    }

    async fn start_batch_inference<'a>(
        &'a self,
        _requests: &'a [ModelInferenceRequest<'_>],
        _client: &'a reqwest::Client,
        _dynamic_api_keys: &'a InferenceCredentials,
    ) -> Result<StartBatchProviderInferenceResponse, Error> {
        Err(ErrorDetails::UnsupportedModelProviderForBatchInference {
            provider_type: "Fireworks".to_string(),
        }
        .into())
    }

    async fn poll_batch_inference<'a>(
        &'a self,
        _batch_request: &'a BatchRequestRow<'a>,
        _http_client: &'a reqwest::Client,
        _dynamic_api_keys: &'a InferenceCredentials,
    ) -> Result<PollBatchInferenceResponse, Error> {
        Err(ErrorDetails::UnsupportedModelProviderForBatchInference {
            provider_type: PROVIDER_TYPE.to_string(),
        }
        .into())
    }
}

#[derive(Clone, Debug, Default, PartialEq, Serialize)]
#[serde(rename_all = "snake_case")]
#[serde(tag = "type")]
enum FireworksResponseFormat<'a> {
    JsonObject {
        #[serde(skip_serializing_if = "Option::is_none")]
        schema: Option<&'a Value>, // the desired JSON schema
    },
    #[default]
    Text,
}

/// This struct defines the supported parameters for the Fireworks inference API
/// See the [Fireworks API documentation](https://docs.fireworks.ai/api-reference/post-chatcompletions)
/// for more details.
/// We are not handling logprobs, top_logprobs, n, prompt_truncate_len
/// presence_penalty, frequency_penalty, service_tier, stop, user,
/// or context_length_exceeded_behavior.
/// NOTE: Fireworks does not support seed.
#[derive(Debug, Serialize)]
struct FireworksRequest<'a> {
    messages: Vec<OpenAIRequestMessage<'a>>,
    model: &'a str,
    #[serde(skip_serializing_if = "Option::is_none")]
    temperature: Option<f32>,
    #[serde(skip_serializing_if = "Option::is_none")]
    top_p: Option<f32>,
    #[serde(skip_serializing_if = "Option::is_none")]
    presence_penalty: Option<f32>,
    #[serde(skip_serializing_if = "Option::is_none")]
    frequency_penalty: Option<f32>,
    #[serde(skip_serializing_if = "Option::is_none")]
    max_tokens: Option<u32>,
    stream: bool,
    #[serde(skip_serializing_if = "Option::is_none")]
    response_format: Option<FireworksResponseFormat<'a>>,
    #[serde(skip_serializing_if = "Option::is_none")]
    tools: Option<Vec<FireworksTool<'a>>>,
    #[serde(skip_serializing_if = "Option::is_none")]
    tool_choice: Option<OpenAIToolChoice<'a>>,
}

impl<'a> FireworksRequest<'a> {
    pub fn new(
        model: &'a str,
        request: &'a ModelInferenceRequest<'_>,
    ) -> Result<FireworksRequest<'a>, Error> {
        // NB: Fireworks will throw an error if you give FireworksResponseFormat::Text and then also include tools.
        // So we just don't include it as Text is the same as None anyway.
        let response_format = match request.json_mode {
            ModelInferenceRequestJsonMode::On | ModelInferenceRequestJsonMode::Strict => {
                Some(FireworksResponseFormat::JsonObject {
                    schema: request.output_schema,
                })
            }
            ModelInferenceRequestJsonMode::Off => None,
        };
        let messages = prepare_fireworks_messages(request)?;
        let (tools, tool_choice, _) = prepare_openai_tools(request);
        let tools = tools.map(|t| t.into_iter().map(|tool| tool.into()).collect());

        Ok(FireworksRequest {
            messages,
            model,
            temperature: request.temperature,
            top_p: request.top_p,
            presence_penalty: request.presence_penalty,
            frequency_penalty: request.frequency_penalty,
            max_tokens: request.max_tokens,
            stream: request.stream,
            response_format,
            tools,
            tool_choice,
        })
    }
}

fn prepare_fireworks_messages<'a>(
    request: &'a ModelInferenceRequest<'_>,
) -> Result<Vec<OpenAIRequestMessage<'a>>, Error> {
    let mut messages = Vec::with_capacity(request.messages.len());
    for message in request.messages.iter() {
        messages.extend(tensorzero_to_openai_messages(message)?);
    }
    if let Some(system_msg) = tensorzero_to_fireworks_system_message(request.system.as_deref()) {
        messages.insert(0, system_msg);
    }
    Ok(messages)
}

fn tensorzero_to_fireworks_system_message(
    system: Option<&str>,
) -> Option<OpenAIRequestMessage<'_>> {
    system.map(|instructions| {
        OpenAIRequestMessage::System(OpenAISystemRequestMessage {
            content: Cow::Borrowed(instructions),
        })
    })
}

#[derive(Debug, PartialEq, Serialize)]
struct FireworksTool<'a> {
    r#type: OpenAIToolType,
    function: OpenAIFunction<'a>,
}

impl<'a> From<OpenAITool<'a>> for FireworksTool<'a> {
    fn from(tool: OpenAITool<'a>) -> Self {
        FireworksTool {
            r#type: tool.r#type,
            function: tool.function,
        }
    }
}

struct FireworksResponseWithMetadata<'a> {
    response: OpenAIResponse,
    raw_response: String,
    latency: Latency,
    request: serde_json::Value,
    generic_request: &'a ModelInferenceRequest<'a>,
}

impl<'a> TryFrom<FireworksResponseWithMetadata<'a>> for ProviderInferenceResponse {
    type Error = Error;
    fn try_from(value: FireworksResponseWithMetadata<'a>) -> Result<Self, Self::Error> {
        let FireworksResponseWithMetadata {
            mut response,
            latency,
            request: request_body,
            generic_request,
            raw_response,
        } = value;
        if response.choices.len() != 1 {
            return Err(ErrorDetails::InferenceServer {
                message: format!(
                    "Response has invalid number of choices: {}. Expected 1.",
                    response.choices.len()
                ),
                provider_type: PROVIDER_TYPE.to_string(),
                raw_request: Some(serde_json::to_string(&request_body).unwrap_or_default()),
                raw_response: Some(raw_response.clone()),
            }
            .into());
        }
        let usage = response.usage.into();
        let message = response
            .choices
            .pop()
            .ok_or_else(|| Error::new(ErrorDetails::InferenceServer {
                message: "Response has no choices (this should never happen). Please file a bug report: https://github.com/tensorzero/tensorzero/issues/new".to_string(),
                provider_type: PROVIDER_TYPE.to_string(),
                raw_request: Some(serde_json::to_string(&request_body).unwrap_or_default()),
                raw_response: Some(raw_response.clone()),
            }
            ))?
            .message;
        let mut content: Vec<ContentBlockOutput> = Vec::new();
        if let Some(text) = message.content {
            content.push(text.into());
        }
        if let Some(tool_calls) = message.tool_calls {
            for tool_call in tool_calls {
                content.push(ContentBlockOutput::ToolCall(tool_call.into()));
            }
        }
        let raw_request = serde_json::to_string(&request_body).map_err(|e| {
            Error::new(ErrorDetails::Serialization {
                message: format!("Error serializing request body as JSON: {e}"),
            })
        })?;
        let system = generic_request.system.clone();
        let input_messages = generic_request.messages.clone();
        Ok(ProviderInferenceResponse::new(
            content,
            system,
            input_messages,
            raw_request,
            raw_response,
            usage,
            latency,
        ))
    }
}

#[cfg(test)]
mod tests {
    use std::borrow::Cow;
    use std::time::Duration;

    use uuid::Uuid;

    use super::*;

    use crate::inference::providers::common::{WEATHER_TOOL, WEATHER_TOOL_CONFIG};
    use crate::inference::providers::openai::{
        OpenAIResponseChoice, OpenAIResponseMessage, OpenAIToolType, OpenAIUsage,
    };
    use crate::inference::providers::openai::{SpecificToolChoice, SpecificToolFunction};
    use crate::inference::types::{FunctionType, RequestMessage, Role};

    #[test]
    fn test_fireworks_request_new() {
        let request_with_tools = ModelInferenceRequest {
            inference_id: Uuid::now_v7(),
            messages: vec![RequestMessage {
                role: Role::User,
                content: vec!["What's the weather?".to_string().into()],
            }],
            system: None,
            temperature: Some(0.5),
            max_tokens: Some(100),
            seed: Some(69),
            top_p: Some(0.9),
            presence_penalty: Some(0.1),
            frequency_penalty: Some(0.2),
            stream: false,
            json_mode: ModelInferenceRequestJsonMode::On,
            tool_config: Some(Cow::Borrowed(&WEATHER_TOOL_CONFIG)),
            function_type: FunctionType::Chat,
            output_schema: None,
            extra_body: None,
        };

        let fireworks_request =
            FireworksRequest::new("accounts/fireworks/models/llama-v3-8b", &request_with_tools)
                .unwrap();

        assert_eq!(
            fireworks_request.model,
            "accounts/fireworks/models/llama-v3-8b"
        );
        assert_eq!(fireworks_request.messages.len(), 1);
        assert_eq!(fireworks_request.temperature, Some(0.5));
        assert_eq!(fireworks_request.max_tokens, Some(100));
        assert_eq!(fireworks_request.top_p, Some(0.9));
        assert_eq!(fireworks_request.presence_penalty, Some(0.1));
        assert_eq!(fireworks_request.frequency_penalty, Some(0.2));
        assert!(!fireworks_request.stream);
        assert_eq!(
            fireworks_request.response_format,
            Some(FireworksResponseFormat::JsonObject {
                schema: request_with_tools.output_schema,
            })
        );
        assert!(fireworks_request.tools.is_some());
        let tools = fireworks_request.tools.as_ref().unwrap();
        assert_eq!(tools.len(), 1);
        assert_eq!(tools[0].function.name, WEATHER_TOOL.name());
        assert_eq!(tools[0].function.parameters, WEATHER_TOOL.parameters());
        assert_eq!(
            fireworks_request.tool_choice,
            Some(OpenAIToolChoice::Specific(SpecificToolChoice {
                r#type: OpenAIToolType::Function,
                function: SpecificToolFunction {
                    name: WEATHER_TOOL.name(),
                }
            }))
        );
    }

    #[test]
    fn test_fireworks_api_base() {
        assert_eq!(
            FIREWORKS_API_BASE.as_str(),
            "https://api.fireworks.ai/inference/v1/"
        );
    }

    #[test]
    fn test_credential_to_fireworks_credentials() {
        // Test Static credential
        let generic = Credential::Static(SecretString::from("test_key"));
        let creds = FireworksCredentials::try_from(generic).unwrap();
        assert!(matches!(creds, FireworksCredentials::Static(_)));

        // Test Dynamic credential
        let generic = Credential::Dynamic("key_name".to_string());
        let creds = FireworksCredentials::try_from(generic).unwrap();
        assert!(matches!(creds, FireworksCredentials::Dynamic(_)));

        // Test Missing credential (test mode)
        #[cfg(any(test, feature = "e2e_tests"))]
        {
            let generic = Credential::Missing;
            let creds = FireworksCredentials::try_from(generic).unwrap();
            assert!(matches!(creds, FireworksCredentials::None));
        }

        // Test invalid type
        let generic = Credential::FileContents(SecretString::from("test"));
        let result = FireworksCredentials::try_from(generic);
        assert!(result.is_err());
        assert!(matches!(
            result.unwrap_err().get_owned_details(),
            ErrorDetails::Config { message } if message.contains("Invalid api_key_location")
        ));
    }

    #[test]
    fn test_fireworks_response_with_metadata_try_into() {
        let valid_response = OpenAIResponse {
            choices: vec![OpenAIResponseChoice {
                index: 0,
                message: OpenAIResponseMessage {
                    content: Some("Hello, world!".to_string()),
                    tool_calls: None,
                },
            }],
            usage: OpenAIUsage {
                prompt_tokens: 10,
                completion_tokens: 20,
                total_tokens: 30,
            },
        };
        let generic_request = ModelInferenceRequest {
            inference_id: Uuid::now_v7(),
            messages: vec![RequestMessage {
                role: Role::User,
                content: vec!["test_user".to_string().into()],
            }],
            system: None,
            temperature: Some(0.5),
            top_p: None,
            presence_penalty: None,
            frequency_penalty: None,
            max_tokens: Some(100),
            stream: false,
            seed: Some(69),
            json_mode: ModelInferenceRequestJsonMode::Off,
            tool_config: None,
            function_type: FunctionType::Chat,
            output_schema: None,
            extra_body: None,
        };
        let fireworks_response_with_metadata = FireworksResponseWithMetadata {
            response: valid_response,
            raw_response: "test_response".to_string(),
            latency: Latency::NonStreaming {
                response_time: Duration::from_secs(0),
            },
<<<<<<< HEAD
            request: FireworksRequest::new("test-model", &generic_request).unwrap(),
=======
            request: serde_json::to_value(FireworksRequest::new("test-model", &generic_request))
                .unwrap(),
>>>>>>> a4ac0020
            generic_request: &generic_request,
        };
        let inference_response: ProviderInferenceResponse =
            fireworks_response_with_metadata.try_into().unwrap();

        assert_eq!(inference_response.output.len(), 1);
        assert_eq!(
            inference_response.output[0],
            "Hello, world!".to_string().into()
        );
        assert_eq!(inference_response.raw_response, "test_response");
        assert_eq!(inference_response.usage.input_tokens, 10);
        assert_eq!(inference_response.usage.output_tokens, 20);
        assert_eq!(
            inference_response.latency,
            Latency::NonStreaming {
                response_time: Duration::from_secs(0)
            }
        );
    }
}<|MERGE_RESOLUTION|>--- conflicted
+++ resolved
@@ -131,11 +131,8 @@
         http_client: &'a reqwest::Client,
         api_key: &'a InferenceCredentials,
     ) -> Result<ProviderInferenceResponse, Error> {
-<<<<<<< HEAD
-        let request_body = FireworksRequest::new(&self.model_name, request)?;
-=======
         let mut request_body =
-            serde_json::to_value(FireworksRequest::new(&self.model_name, request)).map_err(
+            serde_json::to_value(FireworksRequest::new(&self.model_name, request)?).map_err(
                 |e| {
                     Error::new(ErrorDetails::Serialization {
                         message: format!("Error serializing Fireworks request: {e}"),
@@ -143,7 +140,6 @@
                 },
             )?;
         inject_extra_body(request.extra_body, &mut request_body)?;
->>>>>>> a4ac0020
         let request_url = get_chat_url(&FIREWORKS_API_BASE)?;
         let start_time = Instant::now();
         let api_key = self.credentials.get_api_key(api_key)?;
@@ -215,11 +211,8 @@
         http_client: &'a reqwest::Client,
         api_key: &'a InferenceCredentials,
     ) -> Result<(PeekableProviderInferenceResponseStream, String), Error> {
-<<<<<<< HEAD
-        let request_body = FireworksRequest::new(&self.model_name, request)?;
-=======
         let mut request_body =
-            serde_json::to_value(FireworksRequest::new(&self.model_name, request)).map_err(
+            serde_json::to_value(FireworksRequest::new(&self.model_name, request)?).map_err(
                 |e| {
                     Error::new(ErrorDetails::Serialization {
                         message: format!("Error serializing Fireworks request: {e}"),
@@ -227,7 +220,6 @@
                 },
             )?;
         inject_extra_body(request.extra_body, &mut request_body)?;
->>>>>>> a4ac0020
         let raw_request = serde_json::to_string(&request_body).map_err(|e| {
             Error::new(ErrorDetails::InferenceServer {
                 message: format!("Error serializing request body: {e}"),
@@ -624,12 +616,10 @@
             latency: Latency::NonStreaming {
                 response_time: Duration::from_secs(0),
             },
-<<<<<<< HEAD
-            request: FireworksRequest::new("test-model", &generic_request).unwrap(),
-=======
-            request: serde_json::to_value(FireworksRequest::new("test-model", &generic_request))
-                .unwrap(),
->>>>>>> a4ac0020
+            request: serde_json::to_value(
+                FireworksRequest::new("test-model", &generic_request).unwrap(),
+            )
+            .unwrap(),
             generic_request: &generic_request,
         };
         let inference_response: ProviderInferenceResponse =
