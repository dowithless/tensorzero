--- conflicted
+++ resolved
@@ -537,7 +537,6 @@
     pub is_deleted: bool,
 }
 
-<<<<<<< HEAD
 /// We need to be able to deserialize Datapoints from both ClickHouse and
 /// from strings. Since the strings will be properly serialized and we want
 /// to be able to handle them naturally, we duplicated the types so that we
@@ -618,7 +617,8 @@
             }
         }
     }
-=======
+}
+
 #[derive(Debug, Deserialize)]
 #[serde(deny_unknown_fields)]
 pub struct SyntheticChatInferenceDatapoint {
@@ -643,5 +643,4 @@
     pub tags: Option<HashMap<String, String>>,
     #[serde(default)]
     pub auxiliary: String,
->>>>>>> 09d1374e
 }