[package]
name = "tensorzero-internal"
version = "0.1.0"
edition = "2021"


[features]
# Forward these features to the Rust client, so that the embedded gateway
# has the `e2e_tests` feature enabled when we run our e2e tests
e2e_tests = ["tensorzero/e2e_tests"]
batch_tests = ["tensorzero/batch_tests"]


[[test]]
name = "e2e"
path = "tests/e2e/tests.rs"
required-features = ["e2e_tests"]

[[test]]
name = "batch"
path = "tests/e2e/batch.rs"
required-features = ["batch_tests"]


[lints]
workspace = true


[dependencies]
async-stream = { workspace = true }
async-trait = "0.1.86"
aws-config = { version = "1.5.11", features = ["behavior-version-latest"] }
aws-sdk-bedrockruntime = { version = "1.65.0", features = [
    "behavior-version-latest",
] }
aws-smithy-types = { version = "1.2.0", features = [
    "serde-deserialize",
    "serde-serialize",
] }
aws-types = "1.3.3"
axum = { workspace = true }
backon = { version = "1.2.0", features = ["tokio-sleep"] }
blake3 = "1.5.5"
bytes = "1.6.1"
derive_builder = "0.20.0"
futures = { workspace = true }
futures-core = "0.3.30"
hex = "0.4.3"
image = { version  = "0.25.5", default-features = false }
itertools = "0.13.0"
jsonschema = "0.18.0"
jsonwebtoken = "9.3.0"
lazy_static = { version = "1.5.0" }
metrics = "0.23.0"
metrics-exporter-prometheus = { version = "0.15.3", features = [
    "http-listener",
], default-features = false }
minijinja = { version = "2.1.0", features = [
    "loader",
    "debug",
    "json",
    "loop_controls",
    "builtins",
] }
object_store = { version = "0.11.2", features = ["serde", "aws"] }
rand = "0.8.5"
reqwest = { workspace = true }
reqwest-eventsource = { workspace = true }
secrecy = { workspace = true }
serde = { workspace = true }
serde_json = { workspace = true }
serde_path_to_error = "0.1.16"
sha2 = "0.10.8"
strum = { version = "0.26.3", features = ["derive"] }
strum_macros = "0.26.3"
tokio = { workspace = true }
tokio-stream = { workspace = true }
toml = { workspace = true }
tracing.workspace = true
tracing-subscriber = { version = "0.3.18", features = [
    "env-filter",
    "fmt",
    "json",
] }
url = { workspace = true, features = ["serde"] }
uuid = { workspace = true }


[dev-dependencies]
tempfile = "3.10.1"
<<<<<<< HEAD
tracing-test = { workspace = true }
tensorzero = { path = "../clients/rust" }
paste = "1.0.15"
=======
tracing-test = { workspace = true}
tensorzero = { path = "../clients/rust"}
paste = "1.0.15"
base64 = "0.22.1"
aws-sdk-s3 = "1.76.0"
>>>>>>> 7ce2ee63
<|MERGE_RESOLUTION|>--- conflicted
+++ resolved
@@ -88,14 +88,8 @@
 
 [dev-dependencies]
 tempfile = "3.10.1"
-<<<<<<< HEAD
 tracing-test = { workspace = true }
 tensorzero = { path = "../clients/rust" }
 paste = "1.0.15"
-=======
-tracing-test = { workspace = true}
-tensorzero = { path = "../clients/rust"}
-paste = "1.0.15"
 base64 = "0.22.1"
-aws-sdk-s3 = "1.76.0"
->>>>>>> 7ce2ee63
+aws-sdk-s3 = "1.76.0"