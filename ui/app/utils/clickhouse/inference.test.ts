--- conflicted
+++ resolved
@@ -118,11 +118,7 @@
   expect(currentPage.length).toBeLessThanOrEqual(PAGE_SIZE);
 
   // Verify total number of elements
-<<<<<<< HEAD
   expect(totalElements).toBe(2941);
-=======
-  expect(totalElements).toBe(2478);
->>>>>>> 9686e31e
 
   // We should have seen at least one full page
   expect(numFullPages).toBeGreaterThan(0);
@@ -182,11 +178,7 @@
   expect(currentPage.length).toBeLessThanOrEqual(PAGE_SIZE);
 
   // Verify total number of elements matches the previous test
-<<<<<<< HEAD
   expect(totalElements).toBe(2940); // One less than with before because we excluded the first ID
-=======
-  expect(totalElements).toBe(2477); // One less than with before because we excluded the first ID
->>>>>>> 9686e31e
 
   // We should have seen at least one full page
   expect(numFullPages).toBeGreaterThan(0);
@@ -325,21 +317,13 @@
 test("queryInferenceTableBounds", async () => {
   const bounds = await queryInferenceTableBounds();
   expect(bounds.first_id).toBe("01934c9a-be70-74e2-8e6d-8eb19531638c");
-<<<<<<< HEAD
   expect(bounds.last_id).toBe("0195aef8-3fe8-7002-aa0b-c54d1d40665a");
-=======
-  expect(bounds.last_id).toBe("019595b9-34d3-7101-9b30-d7aadd6f3f92");
->>>>>>> 9686e31e
 });
 
 test("queryEpisodeTableBounds", async () => {
   const bounds = await queryEpisodeTableBounds();
   expect(bounds.first_id).toBe("01934c9a-be70-74e2-8e6d-8eb19531638c");
-<<<<<<< HEAD
   expect(bounds.last_id).toBe("0195aef8-3fe8-7002-aa0b-c54d1d40665a");
-=======
-  expect(bounds.last_id).toBe("019595b9-34d3-7101-9b30-d7aadd6f3f92");
->>>>>>> 9686e31e
 });
 
 test("queryInferenceTableBounds with episode_id", async () => {
@@ -525,11 +509,7 @@
   expect(currentPage.length).toBeLessThanOrEqual(PAGE_SIZE);
 
   // Verify total number of elements
-<<<<<<< HEAD
   expect(totalElements).toBe(1410);
-=======
-  expect(totalElements).toBe(947);
->>>>>>> 9686e31e
 
   // We should have seen at least 9 full pages
   expect(numFullPages).toBeGreaterThan(8);
@@ -591,11 +571,7 @@
   expect(currentPage.length).toBeLessThanOrEqual(PAGE_SIZE);
 
   // Verify total number of elements matches the previous test
-<<<<<<< HEAD
   expect(totalElements).toBe(1409); // One less than with before because we excluded the first ID
-=======
-  expect(totalElements).toBe(946); // One less than with before because we excluded the first ID
->>>>>>> 9686e31e
 
   // We should have seen at least 9 full pages
   expect(numFullPages).toBeGreaterThan(8);
@@ -648,7 +624,6 @@
   const countsInfo = await countInferencesByFunction();
   expect(countsInfo).toEqual([
     {
-<<<<<<< HEAD
       count: 82,
       function_name: "tensorzero::llm_judge::entity_extraction::count_sports",
       max_timestamp: "2025-03-19T15:14:19Z",
@@ -670,9 +645,6 @@
     },
     {
       count: 1,
-=======
-      count: 2,
->>>>>>> 9686e31e
       function_name: "tensorzero::default",
       max_timestamp: "2025-03-14T17:34:57Z",
     },
