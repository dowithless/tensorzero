use reqwest::Client;
use secrecy::{ExposeSecret, SecretString};
use serde::Serialize;
use std::collections::HashMap;
use std::sync::Arc;
use tokio::sync::RwLock;
use tokio::sync::RwLockWriteGuard;
use url::Url;

use crate::error::{Error, ErrorDetails};

#[derive(Debug, Clone)]
pub enum ClickHouseConnectionInfo {
    Disabled,
    Mock {
        mock_data: Arc<RwLock<HashMap<String, Vec<serde_json::Value>>>>,
        healthy: bool,
    },
    Production {
        database_url: SecretString,
        database: String,
        client: Client,
    },
}

impl ClickHouseConnectionInfo {
    /// Create a new ClickHouse connection info from a database URL.
    /// You should always use this function in production code or generic integration tests that
    /// don't test specific ClickHouse behavior.
    /// For e2e tests, you should use the `get_clickhouse` function.
    ///
    /// This function returns an error if anything is malformed but if the connection is unhealthy it logs that and
    /// returns Ok(Production{ ... })
    ///
    /// However, for tests that directly test ClickHouse behavior, you can directly create the struct.
    pub async fn new(database_url: &str) -> Result<Self, Error> {
        // Add a query string for the database using the URL crate
        let mut database_url = Url::parse(database_url).map_err(|_| {
            Error::new(ErrorDetails::Config {
                message: "Invalid ClickHouse database URL".to_string(),
            })
        })?;

        #[allow(unused_variables)]
        let database = validate_clickhouse_url_get_db_name(&database_url)?
            .unwrap_or_else(|| "default".to_string());

        #[cfg(any(feature = "e2e_tests", feature = "batch_tests"))]
        let database = "tensorzero_e2e_tests".to_string();

        // Although we take the database name from the URL path,
        // we need to set the query string for the database name for the ClickHouse TCP protocol
        database_url.set_path("");
        database_url
            .query_pairs_mut()
            .append_pair("database", &database);

        // Set ClickHouse format settings for some error checking on writes
        set_clickhouse_format_settings(&mut database_url);

        // Store the original URL as a SecretString
        let database_url = SecretString::from(database_url.to_string());

        let connection_info = Self::Production {
            database_url,
            database,
            client: Client::new(),
        };
        // If the connection is unhealthy, we won't be able to run / check migrations. So we just fail here.
        connection_info.health().await?;
        Ok(connection_info)
    }

    pub fn new_mock(healthy: bool) -> Self {
        Self::Mock {
            mock_data: Arc::new(RwLock::new(HashMap::new())),
            healthy,
        }
    }

    pub fn new_disabled() -> Self {
        Self::Disabled
    }

    pub fn database(&self) -> &str {
        match self {
            Self::Disabled => "",
            Self::Mock { .. } => "mock-database",
            Self::Production { database, .. } => database,
        }
    }

    pub async fn write(
        &self,
        rows: &[impl Serialize + Send + Sync],
        table: &str,
    ) -> Result<(), Error> {
        match self {
            Self::Disabled => Ok(()),
            Self::Mock { mock_data, .. } => {
                write_mock(rows, table, &mut mock_data.write().await).await
            }
            Self::Production {
                database_url,
                client,
                ..
            } => write_production(database_url, client, rows, table).await,
        }
    }

    /// Test helper: reads from the table `table` in our mock DB and returns an element that has (serialized) `column` equal to `value`.
    /// Returns None if no such element is found.
    #[cfg(test)]
    pub async fn read(&self, table: &str, column: &str, value: &str) -> Option<serde_json::Value> {
        match self {
            Self::Disabled => None,
            Self::Mock { mock_data, .. } => {
                let mock_data = mock_data.read().await;
                let table = mock_data.get(table).unwrap();
                for row in table {
                    if let Some(value_in_row) = row.get(column) {
                        if value_in_row.as_str() == Some(value) {
                            return Some(row.clone());
                        }
                    }
                }
                None
            }
            Self::Production { .. } => {
                panic!("Production ClickHouse client can't be used for reading data in tests")
            }
        }
    }

    pub async fn health(&self) -> Result<(), Error> {
        match self {
            Self::Disabled => Ok(()),
            Self::Mock { healthy, .. } => {
                if *healthy {
                    Ok(())
                } else {
                    Err(ErrorDetails::ClickHouseConnection {
                        message: "Mock ClickHouse is not healthy".to_string(),
                    }
                    .into())
                }
            }
            Self::Production {
                database_url,
                client,
                ..
            } => {
                match client
                    .get(database_url.expose_secret())
                    // If ClickHouse is healthy, it should respond within 500ms
                    .timeout(std::time::Duration::from_millis(500))
                    .send()
                    .await
                {
                    Ok(_) => Ok(()),
                    Err(e) => Err(ErrorDetails::ClickHouseConnection {
                        message: format!("ClickHouse is not healthy: {}", e),
                    }
                    .into()),
                }
            }
        }
    }

    pub async fn run_query(
        &self,
        query: String,
        parameters: Option<&HashMap<&str, &str>>,
    ) -> Result<String, Error> {
        match self {
            Self::Disabled => Ok("".to_string()),
            Self::Mock { .. } => Ok("".to_string()),
            Self::Production {
                database_url,
                client,
                ..
            } => {
<<<<<<< HEAD
                let mut url = database_url.clone();

                // Add query parameters if provided
                if let Some(params) = parameters {
                    for (key, value) in params {
                        let param_key = format!("param_{}", key);
                        url.query_pairs_mut().append_pair(&param_key, value);
                    }
                }

                let response = client.post(url).body(query).send().await.map_err(|e| {
                    Error::new(ErrorDetails::ClickHouseQuery {
                        message: e.to_string(),
                    })
                })?;
=======
                let database_url = database_url.expose_secret();
                let response = client
                    .post(database_url)
                    .body(query)
                    .send()
                    .await
                    .map_err(|e| {
                        Error::new(ErrorDetails::ClickHouseQuery {
                            message: e.to_string(),
                        })
                    })?;
>>>>>>> 97e42362

                let status = response.status();

                let response_body = response.text().await.map_err(|e| {
                    Error::new(ErrorDetails::ClickHouseQuery {
                        message: e.to_string(),
                    })
                })?;

                match status {
                    reqwest::StatusCode::OK => Ok(response_body),
                    _ => Err(Error::new(ErrorDetails::ClickHouseQuery {
                        message: response_body,
                    })),
                }
            }
        }
    }

    pub async fn create_database(&self) -> Result<(), Error> {
        match self {
            Self::Disabled => Ok(()),
            Self::Mock { .. } => Ok(()),
            Self::Production {
                database_url,
                database,
                client,
                ..
            } => {
                let database_url = Url::parse(database_url.expose_secret()).map_err(|_| {
                    Error::new(ErrorDetails::Config {
                        message: "Invalid ClickHouse database URL".to_string(),
                    })
                })?;
                let query = format!("CREATE DATABASE IF NOT EXISTS {}", database);
                // In order to create the database, we need to remove the database query parameter from the URL
                // Otherwise, ClickHouse will throw an error
                let mut base_url = database_url.clone();
                let query_pairs = database_url
                    .query_pairs()
                    .filter(|(key, _)| key != "database");
                base_url
                    .query_pairs_mut()
                    .clear()
                    .extend_pairs(query_pairs)
                    .finish();

                let response = client
                    .post(base_url)
                    .body(query)
                    .send()
                    .await
                    .map_err(|e| {
                        Error::new(ErrorDetails::ClickHouseQuery {
                            message: e.to_string(),
                        })
                    })?;

                let status = response.status();

                let response_body = response.text().await.map_err(|e| {
                    Error::new(ErrorDetails::ClickHouseQuery {
                        message: e.to_string(),
                    })
                })?;

                match status {
                    reqwest::StatusCode::OK => Ok(()),
                    _ => Err(Error::new(ErrorDetails::ClickHouseQuery {
                        message: response_body,
                    })),
                }
            }
        }
    }
}

async fn write_mock(
    rows: &[impl Serialize + Send + Sync],
    table: &str,
    tables: &mut RwLockWriteGuard<'_, HashMap<String, Vec<serde_json::Value>>>,
) -> Result<(), Error> {
    for row in rows {
        let row_value = serde_json::to_value(row).map_err(|e| {
            Error::new(ErrorDetails::Serialization {
                message: e.to_string(),
            })
        })?;
        tables.entry(table.to_string()).or_default().push(row_value);
    }
    Ok(())
}

async fn write_production(
    database_url: &SecretString,
    client: &Client,
    rows: &[impl Serialize + Send + Sync],
    table: &str,
) -> Result<(), Error> {
    // Empty rows is a no-op
    if rows.is_empty() {
        return Ok(());
    }

    let rows_json: Result<Vec<String>, _> = rows
        .iter()
        .map(|row| {
            serde_json::to_string(row).map_err(|e| {
                Error::new(ErrorDetails::Serialization {
                    message: e.to_string(),
                })
            })
        })
        .collect();

    let rows_json = rows_json?.join("\n");

    // We can wait for the async insert since we're spawning a new tokio task to do the insert
    let query = format!(
        "INSERT INTO {table}\n\
        SETTINGS async_insert=1, wait_for_async_insert=1\n\
        FORMAT JSONEachRow\n\
        {rows_json}"
    );

    let response = client
        .post(database_url.expose_secret())
        .body(query)
        .send()
        .await
        .map_err(|e| {
            Error::new(ErrorDetails::ClickHouseQuery {
                message: e.to_string(),
            })
        })?;

    match response.status() {
        reqwest::StatusCode::OK => Ok(()),
        _ => Err(Error::new(ErrorDetails::ClickHouseQuery {
            message: response
                .text()
                .await
                .unwrap_or_else(|e| format!("Failed to get response text: {e}")),
        })),
    }
}

fn set_clickhouse_format_settings(database_url: &mut Url) {
    const OVERRIDDEN_SETTINGS: [&str; 2] = [
        "input_format_skip_unknown_fields",
        "input_format_null_as_default",
    ];

    let existing_pairs: Vec<(String, String)> = database_url
        .query_pairs()
        .map(|(k, v)| (k.into_owned(), v.into_owned()))
        .collect();

    database_url.query_pairs_mut().clear();

    for (key, value) in existing_pairs {
        if OVERRIDDEN_SETTINGS.contains(&key.as_str()) {
            tracing::warn!(
                "Your ClickHouse connection URL has the setting '{}' but it will be overridden.",
                key
            );
        } else {
            database_url.query_pairs_mut().append_pair(&key, &value);
        }
    }

    for setting in OVERRIDDEN_SETTINGS.iter() {
        database_url.query_pairs_mut().append_pair(setting, "0");
    }
    database_url.query_pairs_mut().finish();
}

fn validate_clickhouse_url_get_db_name(url: &Url) -> Result<Option<String>, Error> {
    // Check the scheme
    match url.scheme() {
        "http" | "https" => {}
        "clickhouse" | "clickhousedb" => {
            return Err(ErrorDetails::Config {
                message: format!(
                    "Invalid scheme in ClickHouse URL: '{}'. Use 'http' or 'https' instead.",
                    url.scheme()
                ),
            }
            .into())
        }
        _ => {
            return Err(ErrorDetails::Config {
                message: format!(
                "Invalid scheme in ClickHouse URL: '{}'. Only 'http' and 'https' are supported.",
                    url.scheme()
                ),
            }
            .into())
        }
    }

    // Validate the host
    if url.host().is_none() {
        return Err(ErrorDetails::Config {
            message: "Missing hostname in ClickHouse URL".to_string(),
        }
        .into());
    }

    // Validate the port
    if url.port().is_none() {
        return Err(ErrorDetails::Config {
            message: "Missing port in ClickHouse URL".to_string(),
        }
        .into());
    }

    // Validate that none of the query strings have key "database"
    if url.query_pairs().any(|(key, _)| key == "database") {
        return Err(ErrorDetails::Config {
            message: "The query string 'database' is not allowed in the ClickHouse URL".to_string(),
        }
        .into());
    }
    // username, password, and query-strings are optional, so we don't need to validate them

    // Validate that the path is either empty or ends with the database name (a single segment)
    let mut path_segments: Vec<_> = url.path_segments().map(|s| s.collect()).unwrap_or_default();
    if let Some(last) = path_segments.last() {
        if last.is_empty() {
            path_segments.pop();
        }
    }
    Ok(match path_segments.len() {
        0 => None, // Empty path is valid
        1 => {
            if path_segments[0].is_empty() {
                return Err(ErrorDetails::Config {
                    message: "The database name in the path of the ClickHouse URL cannot be empty".to_string(),
                }
                .into());
            }
            Some(path_segments[0].to_string())
        }
        _ => return Err(ErrorDetails::Config {
            message: "The path of the ClickHouse URL must be of length 0 or 1, and end with the database name if set".to_string(),
        }
        .into()),
    })
}

#[cfg(test)]
mod tests {

    use super::*;

    #[test]
    fn test_set_clickhouse_format_settings() {
        let mut database_url = Url::parse("http://localhost:8123/").unwrap();
        set_clickhouse_format_settings(&mut database_url);
        assert_eq!(database_url.to_string(), "http://localhost:8123/?input_format_skip_unknown_fields=0&input_format_null_as_default=0");

        let mut database_url = Url::parse("http://localhost:8123/?input_format_skip_unknown_fields=1&input_format_defaults_for_omitted_fields=1&input_format_null_as_default=1").unwrap();
        set_clickhouse_format_settings(&mut database_url);
        assert_eq!(database_url.to_string(), "http://localhost:8123/?input_format_defaults_for_omitted_fields=1&input_format_skip_unknown_fields=0&input_format_null_as_default=0");
    }

    #[test]
    fn test_validate_clickhouse_url() {
        let database_url = Url::parse("http://localhost:8123/").unwrap();
        let result = validate_clickhouse_url_get_db_name(&database_url).unwrap();
        assert_eq!(result, None);

        let database_url = Url::parse("clickhouse://localhost:8123/").unwrap();
        let err = validate_clickhouse_url_get_db_name(&database_url).unwrap_err();
        assert_eq!(
            err,
            ErrorDetails::Config {
                message:
                    "Invalid scheme in ClickHouse URL: 'clickhouse'. Use 'http' or 'https' instead."
                        .to_string(),
            }
            .into()
        );

        let database_url = Url::parse("https://localhost:8123/").unwrap();
        let result = validate_clickhouse_url_get_db_name(&database_url).unwrap();
        assert_eq!(result, None);

        let database_url =
            Url::parse("http://username:password@localhost:8123/database?k=v").unwrap();
        let result = validate_clickhouse_url_get_db_name(&database_url).unwrap();
        assert_eq!(result, Some("database".to_string()));

        let database_url = Url::parse("http://localhost/").unwrap();
        let err = validate_clickhouse_url_get_db_name(&database_url).unwrap_err();
        assert_eq!(
            err,
            ErrorDetails::Config {
                message: "Missing port in ClickHouse URL".to_string(),
            }
            .into()
        );

        let database_url = Url::parse("http://localhost:8123").unwrap();
        assert!(validate_clickhouse_url_get_db_name(&database_url).is_ok());

        let database_url =
            Url::parse("http://localhost:8123/?database=tensorzero_e2e_tests").unwrap();
        let err = validate_clickhouse_url_get_db_name(&database_url).unwrap_err();
        assert_eq!(
            err,
            ErrorDetails::Config {
                message: "The query string 'database' is not allowed in the ClickHouse URL"
                    .to_string(),
            }
            .into()
        );

        let database_url =
            Url::parse("http://localhost:8123/database/tensorzero_e2e_tests").unwrap();
        let err = validate_clickhouse_url_get_db_name(&database_url).unwrap_err();
        assert_eq!(
            err,
            ErrorDetails::Config {
                message: "The path of the ClickHouse URL must be of length 0 or 1, and end with the database name if set".to_string(),
            }
            .into()
        );

        let database_url = Url::parse("http://localhost:8123/database?foo=bar").unwrap();
        let database = validate_clickhouse_url_get_db_name(&database_url).unwrap();
        assert_eq!(database, Some("database".to_string()));

        let database_url = Url::parse("http://localhost:8123/database/").unwrap();
        let database = validate_clickhouse_url_get_db_name(&database_url).unwrap();
        assert_eq!(database, Some("database".to_string()));
    }
}<|MERGE_RESOLUTION|>--- conflicted
+++ resolved
@@ -180,24 +180,16 @@
                 client,
                 ..
             } => {
-<<<<<<< HEAD
-                let mut url = database_url.clone();
-
+                let mut database_url = Url::parse(database_url.expose_secret()).map_err(|e| Error::new(ErrorDetails::ClickHouseQuery { message: format!("Error parsing ClickHouse URL: {e}. This should never happen. Please submit a bug report at https://github.com/tensorzero/tensorzero/issues/new") }))?;
                 // Add query parameters if provided
                 if let Some(params) = parameters {
                     for (key, value) in params {
                         let param_key = format!("param_{}", key);
-                        url.query_pairs_mut().append_pair(&param_key, value);
+                        database_url
+                            .query_pairs_mut()
+                            .append_pair(&param_key, value);
                     }
                 }
-
-                let response = client.post(url).body(query).send().await.map_err(|e| {
-                    Error::new(ErrorDetails::ClickHouseQuery {
-                        message: e.to_string(),
-                    })
-                })?;
-=======
-                let database_url = database_url.expose_secret();
                 let response = client
                     .post(database_url)
                     .body(query)
@@ -208,8 +200,6 @@
                             message: e.to_string(),
                         })
                     })?;
->>>>>>> 97e42362
-
                 let status = response.status();
 
                 let response_body = response.text().await.map_err(|e| {
